--- conflicted
+++ resolved
@@ -433,13 +433,8 @@
         # Compute the experts.
         x, tokens_per_expert = self.forward_fn(
             x, expert_weights, top_experts)
-<<<<<<< HEAD
-        if self.training:
+        if self.training and self.args.moe_loss_weight > 0:
             save_load_balancing_loss((tokens_per_expert, scores, logits))
-=======
-        if self.training and self.args.moe_loss_weight > 0:
-            save_load_balancing_loss((tokens_per_expert, scores))
->>>>>>> 28cd821e
         x = x.view(in_shape)
         if self.bias is not None:
             if self.args.return_bias:
